--- conflicted
+++ resolved
@@ -127,13 +127,8 @@
     default_attributes = ADCIRCPY_ATTRIBUTES
 
     field_types = {
-<<<<<<< HEAD
         'adcprep_executable': Path,
-=======
-        'adcirc_executable_path': Path,
-        'adcprep_executable_path': Path,
         'aswip_executable_path': Path,
->>>>>>> cdf69d8f
         'modeled_start_time': datetime,
         'modeled_duration': timedelta,
         'modeled_timestep': timedelta,
@@ -163,12 +158,8 @@
         modeled_timestep: timedelta,
         tidal_spinup_duration: timedelta = None,
         tidal_spinup_timestep: timedelta = None,
-<<<<<<< HEAD
         forcings: [ForcingJSON] = None,
-=======
-        forcings: [Forcing] = None,
         aswip_executable_path: PathLike = None,
->>>>>>> cdf69d8f
         source_filename: PathLike = None,
         slurm_configuration: SlurmJSON = None,
         use_original_mesh: bool = False,
@@ -190,15 +181,10 @@
         """
         Instantiate a new ADCIRCJSON configuration.
 
-<<<<<<< HEAD
         :param mesh_files: file paths to `fort.13`, `fort.14`
         :param executable: file path to `adcirc` or `NEMS.x`
         :param adcprep_executable: file path to `adcprep`
-=======
-        :param adcirc_executable_path: file path to `adcirc` or `NEMS.x`
-        :param adcprep_executable_path: file path to `adcprep`
         :param aswip_executable_path: file path to `aswip`
->>>>>>> cdf69d8f
         :param modeled_start_time: start time in model run
         :param modeled_duration: duration of model run
         :param modeled_timestep: time interval between model steps
@@ -244,18 +230,8 @@
         )
         AttributeJSON.__init__(self, attributes=attributes, **kwargs)
 
-<<<<<<< HEAD
         self['adcprep_executable'] = adcprep_executable
-=======
-        self['adcirc_executable_path'] = adcirc_executable_path
-        self['adcprep_executable_path'] = adcprep_executable_path
         self['aswip_executable_path'] = aswip_executable_path
-        self['modeled_start_time'] = modeled_start_time
-        self['modeled_end_time'] = modeled_end_time
-        self['modeled_timestep'] = modeled_timestep
-        self['fort_13_path'] = fort_13_path
-        self['fort_14_path'] = fort_14_path
->>>>>>> cdf69d8f
         self['tidal_spinup_duration'] = tidal_spinup_duration
         self['tidal_spinup_timestep'] = tidal_spinup_timestep
         self['source_filename'] = source_filename
